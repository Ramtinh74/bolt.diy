--- conflicted
+++ resolved
@@ -32,10 +32,8 @@
   { name: 'gpt-4-turbo', label: 'GPT-4 Turbo', provider: 'OpenAI' },
   { name: 'gpt-4', label: 'GPT-4', provider: 'OpenAI' },
   { name: 'gpt-3.5-turbo', label: 'GPT-3.5 Turbo', provider: 'OpenAI' },
-<<<<<<< HEAD
   { name: 'deepseek-coder', label: 'Deepseek-Coder', provider: 'Deepseek'},
   { name: 'deepseek-chat', label: 'Deepseek-Chat', provider: 'Deepseek'},
-=======
   { name: 'open-mistral-7b', label: 'Mistral 7B', provider: 'Mistral' },
   { name: 'open-mixtral-8x7b', label: 'Mistral 8x7B', provider: 'Mistral' },
   { name: 'open-mixtral-8x22b', label: 'Mistral 8x22B', provider: 'Mistral' },
@@ -45,7 +43,6 @@
   { name: 'ministral-small-latest', label: 'Mistral Small', provider: 'Mistral' },
   { name: 'codestral-latest', label: 'Codestral', provider: 'Mistral' },
   { name: 'ministral-large-latest', label: 'Mistral Large Latest', provider: 'Mistral' },
->>>>>>> 65cf12dc
 ];
 
 export let MODEL_LIST: ModelInfo[] = [...staticModels];
